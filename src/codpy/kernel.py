import numpy as np
import os
os.environ["OPENBLAS_NUM_THREADS"] = "32"
os.environ["OMP_NUM_THREADS"] = "4"
from codpydll import *
from scipy.special import softmax
import scipy

import codpy.core as core
import codpy.algs as algs
from codpy.algs import Alg
from codpy.core import DiffOps
from codpy.lalg import LAlg
from codpy.permutation import lsap, map_invertion,Gromov_Monge
from codpy.sampling import get_uniforms,get_normals,get_qmc_uniforms,get_qmc_normals
from codpy.dictionary import cast
import sparse_dot_mkl,pypardiso


class Kernel:
    """
    class to manipulate datas for various kernel-based operations, such as interpolations or extrapolations of functions, or mapping between distributions.
        Note:
            This class is similar to libraries as scikit-learn or XGBoost, in the sense that they use a fit / predict pattern, with the following correspondances and differences.

            - Datas are loaded into memory in the contructor :func:`__init__`, or via :func:`set`
            - For matching distributions, use :func:`map`,
            - The `predict` function is made directly through :func:`__call__`

            It implements the following methods :

            - In the context of functions interpolation / extrapolation

                $$f_{k,\\theta}(\cdot) = K(\cdot, Y) \\theta, \quad \\theta = K(X, Y)^{-1} f(X),$$

                - $K(X, Y)$ is the Gram matrix, see :func:`knm`
                - $K(X, Y)^{-1} = (K(Y, X)K(X, Y) + \epsilon R(Y,Y))^{-1}K(Y,X)$ is computed as a least-square method with optional regularization terms, , see :func:`get_knm_inv`.

            - For matching distributions
                $$f_{k,\\theta}(\cdot) = K(\cdot, Y) K(X, Y)^{-1} f(X\circ \sigma)$$, where $\sigma$ is a permutation.

            - Fitting is done just-in-time (at first prediction), and means computing the parameters $\\theta = K(X, Y)^{-1} f(X)$, together with $\sigma$ for distributions. The function :func:`get_theta()` performs those computations and corresponds to fit in others frameworks.

    """

    def __init__(
        self,
        x=None,
        y=None,
        fx=None,
        theta=None,
        max_nystrom: int = 1000,
        reg: float = 1e-9,
        order: int = None,
        n_batch: int = sys.maxsize,
        set_kernel: callable = None,
        set_clustering: callable = None,
        **kwargs: dict,
    ) -> None:
        """
        Initializes the Kernel class with default or user-defined parameters.

        :param x: A bi-dimensional numpy array.
        :param fx: A bi-dimensional numpy array. If `x` or `fx` is not `None`, then call :func:`set`
        :param max_nystrom: Maximum number of Nystrom samples. Defaults to 1000.
        :type max_nystrom: :class:`int`, optional
        :param reg: Regularization parameter for kernel operations. Defaults to 1e-9.
        :type reg: :class:`float`, optional
        :param order: Polynomial order for polynomial kernel functions. Defaults to ``None`` (no polynomial regression).
        :type order: :class:`int`, optional, order of the polynomial kernel
        :param dim: Dimensionality of the input data. Defaults to 1.
        :type dim: :class:`int`, optional
        :param set_kernel: A custom kernel function initializer. If not provided, defaults to ``self.default_clustering_functor()``.
        :type set_kernel: :class:`callable`, optional
        :param kwargs: Additional keyword arguments for further customization.
        :type kwargs: :class:`dict`
        """
        self.order = order
        if self.order is None:
            if set_kernel is not None and hasattr(set_kernel, "polynomial_order"):
                self.order = set_kernel.polynomial_order
        self.reg = reg
        self.dim_ = None
        self.max_nystrom = int(max_nystrom)
        self.n_batch = n_batch

        if theta is not None:
            self.theta = theta

        if set_clustering is not None:
            self.set_clustering = set_clustering
        else:
            self.set_clustering = self.default_clustering_functor()

        if set_kernel is not None:
            self.set_kernel = set_kernel
        else:
            self.set_kernel = self.default_kernel_functor()
        self.valid = False
        self.kernels = {}
        if x is not None or fx is not None:
            self.set(x=x, y=y, fx=fx, theta=theta,**kwargs)
        else:
            self.x, self.y, self.fx = None, None, None

    def is_valid(self):
        return self.valid

    def dim(self) -> int:
        """
        return the dimension of the training set
        """
        return self.dim_

    def __set_dim(self, dim):
        """
        return the dimension of the training set
        """
        self.dim_ = dim
        return self

    def default_clustering_functor(self) -> callable:
        """
        Initialize and return the default clustering method for large dataset partitioning.
        :returns: A clustering of the set x into N clusters.
        :rtype: :class:`callable`
        """
        from codpy.clustering import BalancedClustering, MiniBatchkmeans

        return lambda x, N, **kwargs: BalancedClustering(MiniBatchkmeans, x=x, N=N)

    def default_kernel_functor(self) -> callable:
        """
        Initialize and return a default kernel function.

        This method provides a default kernel initialization. We picked up a quite simple but robust kernel functor

            >>> core.kernel_setter("maternnorm", "standardmean", 0, 1e-9)

        defining the `maternnorm` kernel with the `standardmean` map. It sets a polynomial order of 0 and a regularization value of 1e-9.

        :returns: The initialized default kernel function using :func:`core.kernel_setter`.
        :rtype: :class:`callable`

        Example:
            >>> default_kernel = kernel.default_kernel_functor()
        """
        out = core.kernel_setter("maternnorm", "standardmean", 0, 1e-9)
        if self.get_order() is None:
            return out
        else:

            class piped:
                def __init__(self, fun, order, reg):
                    self.fun, self.order, self.reg = fun, order, reg

                def __call__(self, **kwargs):
                    self.fun()
                    linearkernel = core.KernelSetters.kernel_helper(
                        setter=core.KernelSetters.set_linear_regressor_kernel,
                        polynomial_order=self.order + 1,
                        regularization=self.reg,
                        set_map=None,
                    )
                    KerInterface.pipe_kernel_fun(linearkernel, self.reg)

            return piped(out, self.get_order(), self.reg)

    def set_custom_kernel(
        self,
        kernel_name: str,
        map_name: str,
        poly_order: int = 0,
        reg: float = None,
        bandwidth: float = 1.0,
        **kwargs,
    ) -> None:
        """
        Provide a downlink to internal codpy kernel with flexible parameters.

        :param kernel_name: Name of the kernel function to use (e.g., ``'gaussian'``).
        :type kernel_name: :class:`str`
        :param map_name: Name of the mapping function (e.g., ``'standardmin'``).
        :type map_name: :class:`str`
        :param poly_order: The polynomial order if using a polynomial kernel. Defaults to 0.
        :type poly_order: :class:`int`, optional
        :param reg: Regularization parameter. If not provided, uses the instance's `reg` value.
        :type reg: :class:`float`, optional
        :param bandwidth: Bandwidth for kernel functions that require it. Defaults to 1.0.
        :type bandwidth: :class:`float`, optional

        :returns: ``None``
        """
        reg = reg if reg is not None else self.reg
        kernel_function = core.kernel_setter(
            kernel_name, map_name, poly_order, reg, bandwidth
        )
        ## tester!!!!!!!!!!!!!!!!!!!
        self = Kernel(set_kernel=kernel_function)

    def get_order(self, **kwargs) -> int:
        """
        Retrieve the polynomial order for the kernel.

        :returns: The polynomial order if available, otherwise ``None``.
        :rtype: :class:`int` or :class:`None`

        Example:
            >>> order = kernel.get_order()
        """
        if not hasattr(self, "order"):
            self.order = None
        return self.order

    def knm(
        self, x: np.ndarray = None, y: np.ndarray = None, fy: np.ndarray = [], **kwargs
    ) -> np.ndarray:
        """
        Compute the kernel matrix $K(X, Y)=k(x^i, y^j)_{i,j}$, where the kernel function $k$ is defined at class initialization, see :attr:`self.set_kernel`.

        :param x: Input data points :math:`(N, D)`, where :math:`N` is the number of points and :math:`D` is the dimensionality.
        :type x: :class:`numpy.ndarray`
        :param y: Secondary data points :math:`(M, D)`, where :math:`M` is the number of points and :math:`D` is the dimensionality.
        :type y: :class:`numpy.ndarray`
        :param fy: Optional matrix values for optimization purposes. If not None, perform and return the multiplication $K(X, Y)f_y$.
        :type fy: :class:`numpy.ndarray`, optional

        :returns: The computed kernel matrix :math:`K` of size :math:`(N, M)`.
        :rtype: :class:`numpy.ndarray`

        Example:
            >>> x_data = np.array([...])
            >>> y_data = np.array([...])
            >>> kernel_matrix = Kernel(x=x_data,y=y_data).knm()
        """
        if x is None:
            x = self.get_x()
        if y is None:
            y = self.get_y()
        if self.get_map() is not None:
            x, y = self.get_map()(x), self.get_map()(y)

        return core.KerOp.knm(x=x, y=y, fy=fy, kernel_ptr=self.get_kernel()).astype(x.dtype)

    def dnm(
        self, x: np.ndarray = None, y: np.ndarray = None, fy: np.ndarray = [], distance = [], **kwargs
    ) -> np.ndarray:
        """
        Compute the kernel matrix $D(X, Y)=k(x^i, y^j)_{i,j}$, where the kernel function $k$ is defined at class initialization, see :attr:`self.set_kernel`.

        :param x: Input data points :math:`(N, D)`, where :math:`N` is the number of points and :math:`D` is the dimensionality.
        :type x: :class:`numpy.ndarray`
        :param y: Secondary data points :math:`(M, D)`, where :math:`M` is the number of points and :math:`D` is the dimensionality.
        :type y: :class:`numpy.ndarray`
        :param fy: Optional matrix values for optimization purposes. If not None, perform and return the multiplication $K(X, Y)f_y$.
        :type fy: :class:`numpy.ndarray`, optional

        :returns: The computed kernel matrix :math:`K` of size :math:`(N, M)`.
        :rtype: :class:`numpy.ndarray`

        Example:
            >>> x_data = np.array([...])
            >>> y_data = np.array([...])
            >>> kernel_matrix = Kernel(x=x_data,y=y_data).knm()
        """
        if x is None:
            x = self.get_x()
        if y is None:
            y = self.get_y()
        if self.get_map() is not None:
            x, y = self.get_map()(self.get_x()), self.get_map()(self.get_y())
        return core.KerOp.dnm(
            x=x, y=y, fy=fy, kernel_ptr=self.get_kernel(), distance=distance
        )

    def get_knm_inv(
        self,
        epsilon: float = None,
        epsilon_delta: np.ndarray = None,
        reg=None,
        **kwargs,
    ) -> np.ndarray:
        """
        Retrieve the inverse of the kernel matrix :math:`K^{-1}(x, y)` using least squares computations.

        :param epsilon: Regularization parameter for the inverse computation. Defaults to None.
        :type epsilon: :class:`float`, optional
        :param epsilon_delta: Delta values for adjusting regularization. Defaults to None.
        :type epsilon_delta: :class:`numpy.ndarray`, optional

        :returns: The inverse kernel matrix or the product with function values if provided.
        :rtype: :class:`numpy.ndarray`

        Note:

            - If the regularization parameter (``reg``) is empty:
                - If ``fx`` is empty: Returns a ``NumPy`` array of size $(N, M)$, representing the least square inverse of $K(x, y)$.
                - If ``fx`` is provided: Returns the product of $K^{-1}(x, y)$ and $f(x)$. This allows performance and memory optimizations.
            - If the regularization parameter (``reg``) is provided:
                - If ``fx`` is empty: Returns a ``NumPy`` array of size $(N, M)$, computed as $(K(y, x) K(x, y) + \epsilon)^{-1} K(y, x)$
                - If ``fx`` is provided: Returns the product of :math:`K^{-1}(x, y)` and :math:`f(x)`.

        Example:

            >>> x_data = np.random.rand(100, 10)
            >>> y_data = np.random.rand(80, 10)
            >>> fx_data = np.random.rand(80, 5)
            >>> inv_kernel = kernel.get_knm_inv(x=x_data, y=y_data, fx=fx_data)
        """
        if not hasattr(self, "knm_inv"):
            self.knm_inv = None

        if self.knm_inv is None:
            if epsilon is None:
                epsilon = self.reg
            if epsilon_delta is None:
                epsilon_delta = []
            else:
                epsilon_delta = epsilon_delta * self.get_Delta()
            if self.get_map() is not None:
                x, y = self.get_map()(self.get_x()), self.get_map()(self.get_y())
            else:
                x, y = self.get_x(), self.get_y()
            if reg is None:
                reg = self.reg
            self._set_knm_inv(
                core.KerOp.knm_inv(
                    x=x,
                    y=y,
                    order=self.order,
                    reg=reg,
                    reg_matrix=epsilon_delta,
                    kernel_ptr=self.get_kernel(),
                    **kwargs,
                )
            )
        return self.knm_inv

    def get_knm(self, **kwargs) -> np.ndarray:
        """
        Retrieve or compute the Gram matrix $K(x, y)$ for the kernel.

        :returns: The Gram matrix $K(x,y)$.
        :rtype: :class:`numpy.ndarray`
        """
        if self.get_map() is not None:
            x, y = self.get_map()(self.get_x()), self.get_map()(self.get_y())
        else:
            x, y = self.get_x(), self.get_y()
        if not hasattr(self, "knm_") or self.knm_ is None:
            self._set_knm(core.KerOp.knm(x=x, y=y, kernel_ptr=self.get_kernel()))
        return self.knm_

    def _set_knm_inv(self, k):
        self.knm_inv = k
        self.set_theta(None)

    def _set_knm(self, k):
        self.knm_ = k

    def get_x(self, **kwargs) -> np.ndarray:
        """
        Retrieve the input data ``x``.

        :returns: The input data or ``None`` if not set.
        :rtype: :class:`numpy.ndarray` or :class:`None`
        """
        if not hasattr(self, "x"):
            self.x = None
        return self.x

    def density(self, x, **kwargs):
        """
        Return an unnormalized model of the density of the law $p_k(x | X)$, $X=(x^1,\cdots,x^N)$ being the training set and $k$ the kernel.
        This model comes from the kernel extrapolation operator $f_k(x)=k(x,X)k(X,X)^{-1}f(X)$
        $\int f(x) dp(x | X) = \int f(x) p_k(x | X) dx$
        The output is a distribution having input size $(x.shape[0])$.

        This distribution is valued as $\sum_X k(x,X)k(X,X)^{-1}$,
        Take care that this quantity can be negative, and might lead to biaised estimations, depending on the used kernels.
        For unbiaised densities estimations, use NadarayaWatson instead.
        """
        out = LAlg.prod(self.knm(x, self.get_x()), self.get_knm_inv())
        out = out.sum(axis=1) / out.shape[1]
        return out

    def set_x(self, x: np.ndarray, rescale=True, **kwargs) -> None:
        """
        Set the input data ``x`` for the kernel and update related internal states.

        This method sets the input data and optionally recalculates the kernel matrices.

        :param x: Input data points to be set.
        :type x: :class:`numpy.ndarray`
        """
        self.x = x.copy()
        self.__set_dim(x.shape[1])
        self.set_y()
        self._set_knm_inv(None)
        self._set_knm(None)
        self.set_theta(None)
        if rescale:
            self.rescale()
    def set_random_theta(self, **kwargs) -> None:
        self.set_theta(np.random.uniform(size=[self.x.shape[0],self.fx.shape[1]]))
    def set_y(self, y: np.ndarray = None, **kwargs) -> None:
        """
        Set the target data ``y`` for the kernel. If no target data is provided, ``y`` is set equal to ``x``.

        If interpolation/extrapolation is used, the following formula is applied:

        $$
        f_{\\theta}(.) = K(., Y)\\theta, \\quad \\theta = K(X, Y)^{-1} f(X).
        $$

        :param y: Target data points. If None, ``y`` is set equal to ``x``.
        :type y: :class:`numpy.ndarray`, optional
        """
        if y is None:
            self.y = self.get_x()
        else:
            self.y = y.copy()
        self._set_knm_inv(None)
        self._set_knm(None)

    def get_error_field(self, z=None, theta = None,fx= None, **kwargs):
        if z is None: z = self.get_x()
        if theta is None: theta = self.get_theta()
        if fx is None: fx = self.get_fx()
        return self(z=z, theta = theta)-fx
    def get_error(self, z=None, theta = None,fx= None, **kwargs):
        out = self.get_error_field(z=z,theta=theta,fx= fx, **kwargs)
        return (out*out).sum()*.5


    def get_y(self, **kwargs) -> np.ndarray:
        """
        Retrieve the target data ``y``.

        :returns: The target data or the input data ``x`` if ``y`` is not set.
        :rtype: :class:`numpy.ndarray`
        """
        if not hasattr(self, "y") or self.y is None:
            self.set_y()
        return self.y

    def get_fx(self, **kwargs) -> np.ndarray:
        """
        Retrieve the function values ``fx`` for the input data.

        :returns: The function values or ``None`` if not set.
        :rtype: :class:`numpy.ndarray` or :class:`None`
        """
        if not hasattr(self, "fx"):
            self.fx = None
        if self.fx is None and self.get_theta() is not None:
            self.fx = LAlg.prod(self.get_knm(), self.get_theta())
        return self.fx

    def set_fx(self, fx: np.ndarray, **kwargs) -> None:
        """
        Set the function values ``fx`` for the input data.

        :param fx: Function values corresponding to the input data.
        :type fx: :class:`numpy.ndarray`
        """
        if fx is not None:
            self.fx = fx.copy()
        else:
            self.fx = None
        self.set_theta(None)

    def set_theta(self, theta: np.ndarray, **kwargs) -> None:
        """
        Set the coefficient ``theta`` for the kernel regression.

        The coefficient is computed by the formula:

        .. math::
            \\theta = K(X, Y)^{-1} f(X)

        :param theta: Coefficients for kernel regression.
        :type theta: :class:`numpy.ndarray`
        """
        self.theta = theta
        return self

    def get_theta(self, **kwargs) -> np.ndarray:
        """
        Retrieve the coefficient ``theta`` for kernel regression.
        :returns: The regression coefficient ``theta``.
        :rtype: :class:`numpy.ndarray`
        """
        if not hasattr(self, "theta") or self.theta is None:
            if self.fx is None:
                self.theta = None
            else:
                # Compute the regression coefficient `theta` using the kernel matrix inverse and the function values.
                self.theta = LAlg.prod(self.get_knm_inv(**kwargs), self.fx)
        return self.theta

    def get_Delta(self) -> np.ndarray:
        """
        Compute and retrieve the discrete Laplace-Beltrami operator ``Delta``.

        :returns: The Laplace-Beltrami operator.
        :rtype: :class:`numpy.ndarray`
        """

        if not hasattr(self, "Deltas") or self.Delta is None:
            self.Delta = DiffOps.nabla_t_nabla(self.y, self.x, kernel=self.get_kernel())
        return self.Delta

    def greedy_select(
        self, N, x=None, fx=None, all=False, n_batch=1, norm="frobenius", **kwargs
    ):
        """
        Select a subset of points using a greedy Nystrom approximation technique :

        $$Y^{n+1} = Y^{n} \cup \\arg \sup_{x \in X} d(Y^n,x),$$
        to quickly approximate the clustering problem $Y = \\arg \inf_{Y \subset X} d(Y,X),$ where we suppose the following structure
        $d(Y,X) = \sum_i d(Y,x^i)$.


        The selection is typically based on norms such as the discrepancy errors for distributions, Frobenius or classifier type distances.

        :param x: Input data points.
        :type x: :class:`numpy.ndarray`
        :param N: The number of points to select.
        :type N: :class:`int`
        :param fx: Function values corresponding to ``x``.

            - if fx is None,
                $$d(Y,X) = \\frac{1}{N_X} \\sum_{n=1}^{N_x}  k(x^n,\cdot) - \\frac{2}{N_Y} \\sum_{m=1}^{N_Y} k(\cdot,y^m)$$
                This choice corresponds to minimizing the discrepancy error, see :func:`core.KerOp.discrepancy_error()`.
            - if fx is not None, $d(X,Y) = \|f(X)-f_{k,\\theta}(X)\|$
                In which case, we are interested in adaptive mesh or control variate technics.

        :type fx: :class:`numpy.ndarray`, optional
        :param all: If ``True``, all points are selected. Defaults to ``False``.
        :type all: :class:`bool`, optional
        :param norm_: a string to identify the norm used for selection. Can be "frobenius" or "classifier".

            - if "frobenius", $d(X,Y) = \|f(X)-f_{k,\\theta}(X)\|_{\ell2}^2$
            - if "classifier", $d(X,Y) = \|\softmax(f(X))-\softmax(f_{k,\\theta}(X))\|_{\ell_2}^2$ to account for probabilities representation.
            - user-defined functions coming soon.

        :type norm_: :class:`str`, optional
        :param start_indices: an array of indices to set $Y^0$, otherwise the first is chosen randomly.
        :type start_indices: :class:`list`, optional

        :returns: Indices of the selected points.
        :rtype: :class:`numpy.ndarray`

        """
        # Set N to the max_nystrom if it is not specified
        if N is None:
            N = self.max_nystrom

        # Set input data and function values (fx) in the internal state of the object
        if x is not None:
            self.set_x(x)
        else:
            x = self.get_x()
        if fx is not None:
            self.set_fx(fx)
        self.rescale()
        theta = None
        if fx is not None:
            # Apply hybrid greedy Nystrom with error between ||f .-f_{k,\theta}||_A and  wrt a given norm
            # udefined by user
            # to compute Y
            theta, indices = Alg.hybrid_greedy_nystroem(
                x=self.get_x(),
                fx=fx,
                N=N,
                tol=0.0,
                error_type=norm,
                n_batch=n_batch,
                **kwargs,
            )
        else:
            indices = list(Alg.greedy_algorithm(x=self.get_x(), N=N, **kwargs))
            #
        self.indices = indices
        if all is True:
            # if there is a flag all, then
            # f_\theta(.) = K(.,Y)K(X,Y)^{-1}f(X)
            self.y = self.x[indices]
            # self.rescale()
        else:
            # else X = Y is set:
            #  f_\theta(.) = K(.,Y)K(Y,Y)^{-1}f(Y)
            self.kernel = core.KerInterface.get_kernel_ptr()
            self.x = self.x[indices]
            self.y = self.x
            if self.fx is not None:
                self.fx = self.fx[indices]
            # test = self.get_theta()-theta
            self.set_theta(theta)
        return self

    def set(
        self,
        x: np.ndarray = None,
        fx: np.ndarray = None,
        y: np.ndarray = None,
        theta: np.ndarray = None,
        **kwargs,
    ) -> None:
        """
        Set the input data ``x``, function values ``fx``, and target data ``y`` for the kernel.

        :param x: Input data points.
        :type x: :class:`numpy.ndarray`
        :param fx: Function values corresponding to the input data ``x``.
        :type fx: :class:`numpy.ndarray`, optional
        :param y: Target data points. If None, ``y`` is set equal to ``x``.
        :type y: :class:`numpy.ndarray`, optional
        """
        if x is None and fx is None:
            self.x, self.fx = None, None
            return
        if x is not None and fx is None:
            self.set_x(core.get_matrix(x.copy(),dtype=x.dtype), **kwargs)
            self.set_y(y=y)
            self.set_fx(None)
            # self.rescale() # rescaling already done in set_x()

        if x is None and fx is not None:
            if self.get_kernel() is None:
                raise Exception("Please input x at least once")
            if fx.shape[0] != self.get_x().shape[0]:
                raise Exception(
                    "fx of size "
                    + str(fx.shape[0])
                    + "must have the same size as x"
                    + str(self.x.shape[0])
                )
            self.set_fx(core.get_matrix(fx))

        if x is not None and fx is not None:
            (
                self.set_x(x, **kwargs),
                self.set_fx(fx, **kwargs),
                self.set_y(y=y, **kwargs),
            )
            # self.rescale(**kwargs) # done is set_x(..)
            pass
        if theta is not None:
            self.set_theta(theta, **kwargs)
        if not hasattr(self, "x"):
            return self
        if self.n_batch is None or self.n_batch >= self.get_x().shape[0]:
            return self
        self.N = int(self.x.shape[0] / self.n_batch + 1)
        self.clustering = self.set_clustering(
            x=self.get_x(), N=self.N, fx=self.get_fx(), **kwargs
        )

        y, temp_labels = self.clustering.cluster_centers_, self.clustering.labels_
        labels= {}
        def helper(k,v) : 
            labels[k]= set([v]) 
        [helper(k,v) for k, v in enumerate(temp_labels)]
        self.set_y(y)
        self.labels = map_invertion(labels,type_in=dict[int, set[int]])
        fx_proj = self.get_fx() - self(z=x)
        for key in self.labels.keys():
            indices = list(self.labels[key])
            if len(indices) > self.n_batch:
                N = int(len(indices) / self.n_batch) + 1
                self.kernels[key] = Kernel(
                    x=x[indices],
                    fx=fx_proj[indices],
                    n_batch=self.n_batch,
                    clustering=self.clustering,
                    **kwargs,
                )
            else:
                self.kernels[key] = Kernel(x=x[indices], fx=fx_proj[indices], **kwargs)
        # test = fx - self.__call__(z=x) # reproductibility : should be zero if no regularization
        return self

    def map(
        self,
        y: np.ndarray,
        distance: str = "norm22",
        x: np.ndarray = None,
        sub: bool = False,
        **kwargs,
    ) -> None:
        r"""
        Maps the input data points ``x`` to the target data points ``y`` using the kernel and optimal transport techniques.

        :param x: Input data points ($N$, $D_{source}$).
        :type x: :class:`numpy.ndarray`
        :param y: Target data points ($M$, $D_{target}$).
        :type y: :class:`numpy.ndarray`
        :param distance: Distance metric to use in mapping. Defaults to ``None``.
        :type distance: :class:`str`, optional
        :param sub: Whether to apply a sub-permutation. Defaults to False.
        :type sub: :class:`bool`, optional

        :returns: ``None``

        Example:

            >>> x_data = np.array([...])  # Input data with shape (N, D_source)
            >>> y_data = np.array([...])  # Target data with shape (M, D_target)
            >>> kernel.map(x_data, y_data)

        Note:

           This method computes a permutation that maps $x$ to $y$ using the Linear Sum Assignment Problem (LSAP) or a descent method.

            - If the dimensionalities of $x$ and $y$ are the same (:math:`D_{source} = D_{target}`), the classical LSAP algorithm is used.
            - If the dimensionalities differ (:math:`D_{source} \neq D_{target}`), a descent-based method is used to encode the data into a lower-dimensional latent space  before finding the optimal permutation, following principles of discrete optimal transport.
            - This permutation can be used to transform the input data $x$ to approximate the target data $y$.
        """
        # Set the internal state with input data points `x` and function values `y`
        if x is None:
            x = self.get_x()
        else:
            self.set_x(x)
            self.rescale()
        self.set_fx(y,**kwargs)
        # Rescale the input data `x` using the current kernel configuration

        # Check if the dimensionality of `x` and `y` is the same
        if x.shape[1] != y.shape[1]:
            # If the dimensionalities differ, use an encoder to map data into latent space
            # and find the optimal permutation (descent-based method)
            self.set_kernel_ptr()
            Dx = self.dnm(distance=distance)
            Dy = Kernel(x=self.get_fx()).dnm(distance=distance)
            self.permutation = np.array(Gromov_Monge(Dx,Dy,**kwargs))

            # Update `fx` based on the computed permutation
            # Kernel.set_fx(self,fx=y[self.permutation])
            self.fx = self.get_fx()[self.permutation] # not use, set_fx can be overloaded
            # self.permutation = map_invertion(np.array(self.permutation))
            # self.set_x(self.get_x()[self.permutation])
        else:
            # If the d imensionalities are the same, use the LSAP algorithm to compute the permutation
            D = core.KerOp.dnm(
                x=self.get_fx(), y=self.get_x(), distance=distance, kernel_ptr=self.get_kernel()
            )
            self.permutation = lsap(D, bool(sub))  # Solve LSAP to find permutation
            # Update `x` based on the computed permutation (lsap uses different conventions than alg.encoder #to fix )
            self.set_fx(self.get_fx()[self.permutation])
            # self.set_x(self.get_x()[map_invertion(np.array(self.permutation))])
        return self

    def __len__(self) -> int:
        """
        Return the number of input data points ``x``.

        :returns: The number of data points in ``x`` or 0 if ``x`` is not set.
        :rtype: :class:`int`
        """
        if self.x is None:
            return 0
        return self.x.shape[0]

    def copy(self, kernel) -> None:
        def helper(b):
            if b is not None:
                return b.copy()
            else:
                return None

        self.x, self.y, self.theta, self.fx = (
            helper(kernel.x),
            helper(kernel.y),
            helper(kernel.theta),
            helper(kernel.fx),
        )
        self.knm_, self.knm_inv = helper(kernel.knm_), helper(kernel.knm_inv)
        self.kernel = kernel.kernel

    def update(
        self, z: np.ndarray, fz: np.ndarray, eps: float = None, **kwargs
    ) -> None:
        """
        Fit the regressor to new data points ``(z, fz)`` while maintaining the existing kernel structure.

        This method allows fitting a kernel-based regressor that is originally defined on the set ``x`` but
        is updated to match new input values ``z`` and their corresponding function values ``fz``.

        The regression is defined by the formula:

        $$
        f_{k, \\theta}(z) \\approx K(z, X)\\theta = f(z)
        $$

        Where the coefficient `\\theta` is computed as:

        $$
        \\theta = K(z, X)^{-1}f(z)
        $$

        :param z: New input data points to update the regressor.
        :type z: :class:`numpy.ndarray`
        :param fz: Function values corresponding to the new data points `z`.
        :type fz: :class:`numpy.ndarray`
        :param eps: Regularization parameter used in the least squares solution. Defaults to `self.reg` if not provided.
        :type eps: :class:`float`, optional

        :returns: Updates the internal state of the regressor with new `z` and `fz` values.
        :rtype: ``None``
        """
        self.set_kernel_ptr()
        if isinstance(z, list):
            return [self.update(z_, fz_, **kwargs) for z_, fz_ in zip(z, fz)]
        z = core.get_matrix(z)
        if self.x is None:
            return None

        # Compute the kernel matrix `K(z, X)` where `X` is the current input dataset
        knm = core.KerOp.knm(x=z, y=self.get_y())
        # At this point, we are trying to solve the following least squares problem:
        #
        # $$ \theta = \text{argmin} \| K(z, X)\theta - f(z) \|^2 + \text{reg} \|\theta\|^2 $$
        #
        # `eps` (regularization) controls the trade-off between fitting the data and controlling the magnitude of `theta`.

        if eps is None:
            eps = self.reg
        # if self.theta is not None: fzz += eps*LAlg.prod(knm,self.theta)
        # Solve the least-squares problem with regularization:
        # $$ \theta = \left( K(z, X)^\top K(z, X) + \text{eps} \cdot I \right)^{-1} K(z, X)^\top fzz $$
        self.set_theta(LAlg.lstsq(knm, fz, eps=eps))

        return self

    def add(
        self, y: np.ndarray = None, fy: np.ndarray = None, kernel_ptr=None, min_distance = None, **kwargs
    ) -> None:
        """
        Augments the training set by adding new data points and their corresponding function values.

        This method optimizes the computation for training set augmentation by efficiently updating
        the kernel matrix and applying a block-inversion algorithm, which reduces the overall complexity
        compared to recalculating the full kernel matrix.

        :param y: New data points to be added to the training set.
        :type y: :class:`numpy.ndarray`
        :param fy: Function values corresponding to the new data points `y`.
        :type fy: :class:`numpy.ndarray`

        :returns: This method updates the internal state of the class, modifying the training set with the new data points and their function values.
        :rtype: ``None``

        Note:
            The kernel matrix $K([X,Y], [X,Y])$ is of size $\\mathbb{R}^{(N_X+N_Y) \\times (N_X+N_Y)}$,
            and directly computing its inverse has a complexity of $(N_X + N_Y)^3$.

            By using the block-inversion method, the complexity can be reduced to $N_X^3 + N_Y^3$, significantly improving performance.

            The function $f_{k,\\theta}(.)$ is then computed as:

            $$
            f_{k,\\theta}(.) = K(., [X,Y])\\theta, \\quad \\theta = K([X,Y], [X,Y])^{-1} \\begin{bmatrix} f(X) \\; f(Y) \\end{bmatrix}
            $$

            Here, $[.]$ denotes standard matrix concatenation, where $f(X)$ and $f(Y)$ are the function values for the original and new data points, respectively.
        """
        x, fx = core.get_matrix(y.copy()), core.get_matrix(fy.copy())
        if min_distance is not None:
            distances = np.sqrt(core.KerOp.dnm(x,self.get_x(), kernel_ptr=self.get_kernel()))
            mask = np.where(distances.min(1) > min_distance,True,False)
            x,fx = core.get_matrix(y[mask].copy()), core.get_matrix(fy[mask].copy())
            if len(x) == 0 : 
                return self
        if not hasattr(self, "x") or self.x is None:
            self.set(x, fx)
            return
        

        # the method add computes an updated Gram matrix using the already
        # pre-computed Gram matrix K(x,x).
        knm_, knm_inv, y = Alg.add(
            self.get_knm(),
            self.get_knm_inv(),
            self.get_x(),
            x,
            self.get_kernel(),
            self.order,
            0.0,
        )
        if fx is not None and self.get_fx() is not None:
            self.set_fx(np.concatenate([self.get_fx(), fx], axis=0))
        else:
            self.set_fx(fx)
        new_x = np.concatenate([self.get_x(), x], axis=0)
        self.set_x(new_x, rescale=False)
        self.set_y(new_x, rescale=False)
        self.knm_, self.knm_inv = knm_, knm_inv

        return self

    def kernel_distance(self, y: np.ndarray, x=None) -> np.ndarray:
        """
        Compute a MMD-like (Maximum Mean Discrepancy) based distance matrix between the input data ``x`` and the new data ``z``.

        The distance is computed as:

        $$
        D(X,Z) = \Big(d_k(x^i,z^j) \Big)_{i,j},\quad d_k(x,y)= k(x,x) + k(z,z)-2k(x,z)
        $$

        :param z: New input data points.
        :type z: :class:`numpy.ndarray`

        :returns: The computed MMD-based distance matrix.
        :rtype: :class:`numpy.ndarray`
        """
        self.set_kernel_ptr()
        if x is None:
            x = self.x
        return core.KerOp.dnm(x=y, y=x)

    def discrepancy(self, z: np.ndarray) -> float:
        """
        Compute the MMD (Maximum Mean Discrepancy) between the kernel features $x$ and $z$.

        :param z: New input data points.
        :type z: :class:`numpy.ndarray`

        :returns: The computed MMD-based distance matrix.
        :rtype: :class:`numpy.ndarray`
        """
        self.set_kernel_ptr()
        return core.KerOp.discrepancy_error(x=self.get_x(), z=z)

    def set_kernel(self, kernel_ptr) -> callable:
        self.kernel = kernel_ptr

    def get_kernel(self) -> callable:
        """
        Retrieve the current kernel function for the input data.

        This method retrieves a positive semi-definite (PSD) kernel function,
        represented as: $k(S(x), S(y))$, where $S$ is a predefined mapping.

        :returns: The kernel function used by the current model.
        :rtype: callable
        """
        if not hasattr(self, "kernel"):
            self.kernel = self.set_kernel(polynomial_order=self.order)
            # self.order= None
            self.kernel = core.KerInterface.get_kernel_ptr()
        return self.kernel

    def set_kernel_ptr(self, kernel_ptr=None) -> None:
        """
        Set the Codpy interface to use the current kernel function.

        This method updates the Codpy kernel interface with the current kernel
        function, sets the polynomial order+1 (according to the C++ core convention), and applies the regularization
        parameter defined in the object.
        """
        if self.order is None:
            order = 0
        else:
            order = self.order + 1
        if kernel_ptr is not None:
            self.kernel = kernel_ptr
        core.KerInterface.set_kernel_ptr(self.get_kernel(), order, self.reg)

    def set_map(self, map_) -> callable:
        self.map_ = map_
        return self

    def get_map(self) -> callable:
        """
        Retrieve the current mapping function for the input data.
        :returns: The mapping function used by the current model.
        :rtype: callable
        """
        if not hasattr(self, "map_"):
            self.map_ = None
        return self.map_

    def rescale(self) -> None:
        """
        Rescale the input data using the current mapping.

        This method rescales the input data by applying the map function associated
        with the current kernel. It also retrieves and updates the internal kernel
        function based on the rescaled data.

        If ``x`` is set, the rescaling is applied to ``x`` with a maximum number of
        points defined by ``max_nystrom``.
        """
        if self.get_x() is not None:
            # instructs to set the map parameter
            # applied to the data
            if self.get_map() is not None:
                core.KerInterface.rescale(
                    self.get_map()(self.get_x()),
                    max=self.max_nystrom,
                    kernel_ptr=self.get_kernel(),
                )
            else:
                core.KerInterface.rescale(
                    self.get_x(),
                    max=self.max_nystrom,
                    kernel_ptr=self.get_kernel(),
                    order=self.order,
                    reg=self.reg,
                )
            # retrives the kernel
            self.kernel = core.KerInterface.get_kernel_ptr()
            self.set_theta(None)
            self.knm_inv, self.knm_ = None, None
            self.valid = True

    def __call__(self, z: np.ndarray=None,theta=None,second_member=None, **kwargs) -> np.ndarray:
        """
        Predict the output using the kernel for input data ``z``.

        :param z: Input data points for prediction.
        :type z: :class:`numpy.ndarray`

        :returns: The predicted values based on the kernel and function values.
        :rtype: :class:`numpy.ndarray`

        Example:
            >>> z_data = np.array([...])
            >>> prediction = kernel(z_data)

        Note:
            This function is similar to ``predict`` in libraries like scikit-learn or XGBoost.

            - If ``fx`` is defined, the prediction is given by the formula $f_{k, \\theta}(z)$.
            - If ``fx`` is not defined, the function returns the projection operator:

            $$P_{k,\\theta}(z) = K(Z, K) K(X, X)^{-1}$$
        """
        if z is None:
            if hasattr(self,"knm_z_"): 
                if theta is None: return self.knm_z_
                return LAlg.prod(self.knm_z_,theta)
            z = self.get_x()
        else : z = core.get_matrix(z)

        # Don't forget to set the kernel
        if theta is None:
            theta = self.get_theta(**kwargs)

        if theta is None:
            theta = self.get_knm_inv()

        self.knm_z_ = core.KerOp.knm(
            x=z,
            y=self.get_y(),
            fy=None,
            kernel_ptr=self.get_kernel(),
            order=self.order,
            reg=self.reg,
        )

        if not hasattr(self, "set_clustering"):
            if theta is not None: return LAlg.prod(self.knm_z_,theta)
            return self.knm_z_
        if len(self.kernels) == 0:
            if theta is not None: return LAlg.prod(self.knm_z_,theta)
            return self.knm_z_
        mapped_indices = self.clustering(z)
        mapped_indices = cast(mapped_indices,type_in=np.ndarray,type_out=dict[int, set[int]])
        mapped_indices = map_invertion(mapped_indices,type_in=dict[int, set[int]])
        for key in mapped_indices.keys():
            indices = list(mapped_indices[key])
            self.knm_z_[indices] += self.kernels[key](z[indices])
        return self.knm_z_

    def grad(self, z: np.ndarray, **kwargs) -> np.ndarray:
        if z is None:
            return None
        z = core.get_matrix(z)

        # Don't forget to set the kernel
        theta = self.get_theta(**kwargs)

        if theta is None:
            theta = self.get_knm_inv(**kwargs)
        knm = core.DiffOps.nabla_knm(
            x=z, y=self.get_x(), theta=theta, order = self.order, reg = self.reg, kernel=self.get_kernel()
        )

        return knm

    def __and__(self, other):
        return BitwiseANDKernel(self, other)

class Sampler(Kernel):
    """
    an overload of the class Kernel to sample distributions from a latent space:
        :param x: Input distribution.
        :type x: :class:`numpy.ndarray`

        :param latent_generator: an optional generator. Defaulted to numpy.random.normal
    """
    def __init__(self, x, set_kernel=core.kernel_setter("maternnorm", "standardmean",0,1e-9), latent_dim=None,latent_generator=None,**kwargs):
        """
        Initializes the sampler with a kernel mapping object.

        Parameters:
            kernel (Kernel): A kernel-based mapper with a `.map()` method.
        """
        if latent_generator is None:
            if latent_dim is None:
                latent_dim = x.shape[1]
            # self.latent_generator = lambda n: get_uniforms(n, latent_dim,nmax=10) # FIX THIS!!!
            self.latent_generator = lambda n: get_qmc_normals(n, latent_dim,nmax=10)
        else:
            self.latent_generator = latent_generator
        y= self.latent_generator(x.shape[0])
        super().__init__(x=y,fx=None,set_kernel=set_kernel,**kwargs)
        # self.map(y=x,distance=None)
        self.map(y=x,**kwargs)

    def sample(self, N):
        """
        Generates samples using the learned structure.

        Parameters:
            N (int): Number of samples to generate.

        Returns:
            np.ndarray: Sampled data.
        """
        return self(z=self.latent_generator(N))



def get_tensor_probas(policy):
    """
        params:
            policy: array of shape (n,m) representing n probability distributions over m classes
        returns:
            tensor of shape (n,m,m) representing the gradient of the jacobian of the softmax function for each n
    """
    # @np.vectorize
    # def fun(i, j, k):
    #     return policy[i, j] * (float(j == k) - policy[i, k])

    # return np.fromfunction(
    #     fun, shape=[policy.shape[0], policy.shape[1], policy.shape[1]], dtype=int
    # )

    # Faster version
    # policy: shape (n, m)
    # Output: shape (n, m, m)
    n, m = policy.shape

    # Create diagonal matrices with p_ij on the diagonal for each i
    diag_p = np.einsum('ij,jk->ijk', policy, np.eye(m))

    # Outer product of each row with itself
    outer_p = np.einsum('ij,ik->ijk', policy, policy)

    return diag_p - outer_p


class KernelClassifier(Kernel):
    """
    A simple overload of the kernel :class:`Kernel` for proabability handling.
        Note:
            It overloads the prediction method as follows :

                $$\text{softmax} (\log(f)_{k,\\theta})(\cdot)$$
    """

    def set_fx(
        self,
        fx: np.ndarray,
        # clip=Alg.proportional_fitting,
        clip=None,
        **kwargs,
    ) -> None:
        if fx is None:
            fx = np.identity(self.get_x().shape[0])
        else:
            fx = core.get_matrix(fx,dtype=fx.dtype)
        if clip is not None and fx is not None:
            fx = clip(fx)
        fx = np.where(fx < 1e-9, 1e-9, fx) 
        fx = fx / fx.sum(axis=1, keepdims=True) 
        if fx is not None:
            fx = np.log(fx)
        super().set_fx(fx, **kwargs)

    def __call__(self, z = None, **kwargs):
        if self.x is None:
            return None
        knm = super().__call__(z, **kwargs)
        return softmax(knm, axis=1)

    def greedy_select(
        self, N, x=None, fx=None, all=False, norm_="classifier", **kwargs
    ):
        return super().greedy_select(N=N, x=x, fx=fx, all=all, norm_=norm_, **kwargs)

    def grad(self, z: np.ndarray, **kwargs) -> np.ndarray:
        out = super().grad(z)
        if out is None:
            return None
        out = LAlg.prod_vector_matrix(
            out, get_tensor_probas(softmax(self.get_fx(), axis=1))
        )
        return out

    def update(
        self, z: np.ndarray, fz: np.ndarray, eps: float = None, **kwargs
    ) -> None:
        return super().update(z=z, fz=np.log(fz), eps=eps, **kwargs)

class se_error_theta:
    def __init__(self,fun,x,y,theta=None,**kwargs):
        self.fun = fun
        self.x= x
        self.y= y
        if theta is not None:
            self.theta = theta
    def error_field(self,theta=None,z=None,**kwargs):
        if theta is None:
            theta = self.fun.get_theta(**kwargs)
        debug = self.fun(z=z,theta=theta,**kwargs)
        return debug-self.y
    def error(self,theta,**kwargs):
        error = self.error_field(theta,**kwargs)
        return (error*error).sum()*.5
    def grad_error(self,theta,**kwargs):
        return self.fun.grad_theta(second_member=self.error_field(theta,**kwargs),theta=theta,**kwargs)
    def __call__(self,theta,**kwargs):
        return  algs.Alg.gradient_descent(theta,fun=self.error,constraints=None,grad_fun=self.grad_error,**kwargs)

class SparseKernel(Kernel):
    def __init__(self,x=None,k=5,**kwargs):
        self.k= k
        self.faiss_index_x = None 
        self.faiss_index_z = None
        super().__init__(x=x,**kwargs)
        pass
    def error_field(self,theta,**kwargs):
        if theta.ndim == 1:
            theta= theta.reshape(self.get_fx().shape).astype(self.get_fx().dtype)
        out = self(theta=theta,**kwargs)-self.get_fx()
        return out
    def error(self,theta,second_member=None,**kwargs):
        out = self.error_field(theta=theta,**kwargs)
        return (out*out).sum()*.5

    def grad(self,z=None,k=None,theta=None,second_member=None,**kwargs):
        if k is None: k=self.k
        if z is None: z= self.get_x()
        knm = self.grad_knm(z, self.get_y(),k=k,**kwargs)
        if theta is not None:
            result  = sparse_dot_mkl.dot_product_mkl(knm,theta)
        else:
            result  = sparse_dot_mkl.dot_product_mkl(knm,self.get_theta())
        if second_member is not None:
            result  = LAlg.prod(result,second_member)
        return result.reshape(z.shape[0],z.shape[1],-1) 
    
    def grad_theta(self,theta,dtype=np.float64,second_member=None,**kwargs):
        knm = self.get_knm(**kwargs)
        if second_member is None:
            second_member = self.error_field(theta=theta,**kwargs)
        out = sparse_dot_mkl.dot_product_mkl(knm,second_member)
        if theta.ndim == 1:
            return out.reshape(theta.shape).astype(dtype)
        else:
            return out
    def get_theta(self,method="bfgs", **kwargs) -> np.ndarray:
        if not hasattr(self, "theta") or self.theta is None:
            if method == "bfgs":
                theta= self.get_fx().flatten().astype(np.float64)
                print("error beg: ",self.error(theta,**kwargs))
                out,fmin,infos = scipy.optimize.fmin_l_bfgs_b(func=self.error,x0=theta,fprime=self.grad_theta)
                print("error end: ",fmin, "infos",infos)
                self.theta = out.astype(self.x.dtype).reshape(self.get_fx().shape)
            else:
                se_error_instance = se_error_theta(self, self.get_x(), self.get_fx())
                self.theta =  se_error_instance(self.fx,**kwargs)
        return self.theta
    def __call__(self,z=None,theta=None,second_member=None,**kwargs):
        if z is None: knm = self.get_knm(**kwargs)
        else: knm = self.knm(z.astype(self.get_y().dtype), **kwargs)
        if theta is None:
            theta = self.get_theta(**kwargs)
        result  = sparse_dot_mkl.dot_product_mkl(knm,theta)
        if second_member is not None:
            return LAlg.prod(result,second_member)
        return result
<<<<<<< HEAD
    
    def knm_max(self, x, z, k=None, index_x=None, index_z=None, **kwargs): 
        if k is None: k=self.k
        # index as args have priority
        index_x = self.faiss_index_x if index_x is None else index_x
        index_z = self.faiss_index_z if index_z is None else index_z

        # If still no index, create it
        if index_x is None:
            index_x = self.faiss_index_x = algs.Alg.faiss_make_index(x, metric="euclidean", **kwargs)
        if index_z is None:
            index_z = self.faiss_index_z = algs.Alg.faiss_make_index(z, metric="euclidean", **kwargs)
            
        # TODO normalize X and Z depending on metrics...
        faiss_fun = lambda x: np.exp(-x**2)
        Sx = algs.Alg.faiss_knn_search(x, index=index_x, z=z, k=self.k, faiss_fun=faiss_fun,**kwargs).tocsr()
        Sx = (Sx + algs.Alg.faiss_knn_search(z, index=index_z, z=x, k=self.k, faiss_fun=faiss_fun,**kwargs).tocsr().T) * .5
        return Sx

    def knm(self, x, z, k=None, index_x=None, index_z=None, **kwargs) -> np.ndarray:
        return self.knm_max(x, z, k=k, index_x=index_x, index_z=index_z, **kwargs)
        if k is None: k=self.k
        # Sx = algs.Alg.faiss_knn(x, z,k=k,fun=None, metric="cosine",**kwargs).tocsr()
        Sx = algs.Alg.faiss_knn(x, z,k=k,fun=lambda x: np.exp(-x**2), metric="euclidean", index=self.faiss_index_x, **kwargs).tocsr()
        Sx = (Sx+ algs.Alg.faiss_knn(z, x,k=self.k,fun=lambda x: np.exp(-x**2), metric="euclidean", index=self.faiss_index_z, **kwargs).tocsr().T)*.5
        # Sx = (Sx+ algs.Alg.faiss_knn(z, x,k=self.k,fun=None, metric="cosine",**kwargs).tocsr().T)*.5
=======
    def get_index(self,**kwargs):
        if not hasattr(self,"index"):
            self.index = algs.Alg.faiss_knn_index(x=self.get_x(), **kwargs)
        return self.index

    def knm(
        self, z: np.ndarray = None, y: np.ndarray = None, fy: np.ndarray = None, **kwargs
    ) -> np.ndarray:
        assert y is None," Sparse kernel can't estimate the Gram matrix outside of the training set."
        index_x = self.get_index(**kwargs)
        if z is None: 
            z=self.get_x()
            Sx,_ = algs.Alg.faiss_knn(z=z,fun=None, metric="cosine",index=index_x,**kwargs)
        else:
            Sx,_ = algs.Alg.faiss_knn(z=z,fun=None, metric="cosine",index=index_x,**kwargs)
            # index_z = algs.Alg.faiss_knn_index(x=z, **kwargs)
            # Sz,_ = algs.Alg.faiss_knn(z=self.get_x(),fun=None, metric="cosine",index=index_z,**kwargs)
            # Sx = (Sx+Sz.T)*.5

        if fy is not None:
            return sparse_dot_mkl.dot_product_mkl(Sx,fy) 
>>>>>>> eeaf93ae
        return Sx
    
    def grad_knm(self, x=None, z=None, k=None,**kwargs) :
        if k is None: k = self.k
        if x is None: x = self.get_x()
        if z is None: z = self.get_y()
        out = algs.Alg.grad_faiss_knn(x, z,k=k,fun=None, metric="cosine",**kwargs)
        # out = (out + algs.grad_faiss_knn(z, x,k=k,fun=None, metric="cosine",**kwargs))*.5
        return out
    def get_knm(self, **kwargs) -> np.ndarray:
        if not hasattr(self, "knm_") or self.knm_ is None:
            self.knm_ = self.knm(z=self.get_x(),**kwargs)
        return self.knm_     

class SparseKernelClassifier(SparseKernel):
 
    def __call__(self,z=None,theta=None,second_member=None,**kwargs):
        out  = softmax(super().__call__(z=z,theta=theta,second_member=None),axis=1)
        if second_member is not None:
            return LAlg.prod(out,second_member)
        return out
    def error_field(self,theta,**kwargs):
        if theta.ndim == 1:
            theta= theta.reshape(self.get_fx().shape).astype(self.get_fx().dtype)
        out = self(theta=theta,**kwargs)-softmax(self.get_fx(),axis=1)
        return out
    def error(self,theta,second_member=None,**kwargs):
        out = self.error_field(theta=theta,**kwargs)
        return (out*out).sum()*.5
        
    def get_theta(self,method="toto", **kwargs) -> np.ndarray:
        if not hasattr(self, "theta") or self.theta is None:
            if method == "bfgs":
                theta= self.get_fx().flatten().astype(np.float64)
                print("error beg: ",self.error(theta,**kwargs))
                out,fmin,infos = scipy.optimize.fmin_l_bfgs_b(func=self.error,x0=theta,fprime=self.grad_theta)
                print("error end: ",fmin, "infos",infos)
                self.theta = out.astype(self.x.dtype).reshape(self.get_fx().shape)
            else:
                se_error_instance = se_error_theta(self, self.get_x(), softmax(self.get_fx(),axis=1))
                self.theta =  se_error_instance(self.fx,**kwargs)
        return self.theta
      
    def set_fx(
        self,
        fx: np.ndarray,
        clip=None,
        **kwargs,
    ) -> None:
        if fx is None:
            self.fx = None
            return
        else:
            fx = core.get_matrix(fx,dtype=fx.dtype)
        if clip is not None and fx is not None:
            fx = clip(fx)
        fx = np.where(fx < 1e-9, 1e-9, fx) 
        fx = fx / fx.sum(axis=1, keepdims=True) 
        if fx is not None:
            fx = np.log(fx)
        super().set_fx(fx, **kwargs)
    
    def grad_theta(self,theta,dtype=np.float64,second_member=None,**kwargs):
        knm = self.get_knm(**kwargs)
        shape = None
        if theta.ndim == 1:
            shape=theta.shape
            theta= theta.reshape(self.get_fx().shape).astype(self.get_fx().dtype)
        if second_member is None:
            second_member = self.error_field(theta=theta,**kwargs)
        policy = softmax(sparse_dot_mkl.dot_product_mkl(knm, theta), axis=1)  # (n, m)
        # Jacobian of softmax: diag(pi) - pi*pi^T for each sample
        policy_grad = get_tensor_probas(policy).astype(knm.dtype)  # (n, m, m)
        
        # Compute J_pi^T @ e_theta for each sample
        # policy_grad is (256, 10, 10), second_member is (256, 10)
        # We need: for each i (sample), policy_grad[i].T @ second_member[i] 
        # == (10,10) @ (10,) -> (10,)
        
        # Transpose the Jacobians: (256, 10, 10) -> (256, 10, 10) : NEEDED????
        # policy_grad_T = np.transpose(policy_grad, (0, 2, 1))
        
        # Apply J^T to e_theta: (256, 10, 10) @ (256, 10, 1) -> (256, 10)
        j_times_e = np.einsum('nij,nj->ni', policy_grad, second_member)  # (256, 10)
        # Multiply by k^T: (256, 256)^T @ (256, 10) -> (256, 10)
        grad = sparse_dot_mkl.dot_product_mkl(knm.T, j_times_e)
            
        if shape is not None:
            return grad.reshape(shape).astype(dtype)
        else:
            return grad
        
from codpy.kengineering import *

if __name__ == "__main__":
    codpy.core.KerInterface.set_verbose()
    # test derivative with polynomial regression
    # test = Kernel(x=get_matrix([[0.,1.,2.]]).T,fx=get_matrix([[1.,3.,5.]]).T, order=1)
    # print(test(z=[0.,1.,2.,3]))
    # print(test.grad(z=0))

    # test derivative of classifier, that regressor to probabilites
    y = np.random.rand(100, 10)
    x = np.random.rand(100, 15)
    k = KernelClassifier(x=x, fx=y)
    print(k(z=np.random.rand(2, 15)))
    print(k.grad(z=np.random.rand(2, 15)))
    pass<|MERGE_RESOLUTION|>--- conflicted
+++ resolved
@@ -1296,7 +1296,6 @@
         if second_member is not None:
             return LAlg.prod(result,second_member)
         return result
-<<<<<<< HEAD
     
     def knm_max(self, x, z, k=None, index_x=None, index_z=None, **kwargs): 
         if k is None: k=self.k
@@ -1316,14 +1315,6 @@
         Sx = (Sx + algs.Alg.faiss_knn_search(z, index=index_z, z=x, k=self.k, faiss_fun=faiss_fun,**kwargs).tocsr().T) * .5
         return Sx
 
-    def knm(self, x, z, k=None, index_x=None, index_z=None, **kwargs) -> np.ndarray:
-        return self.knm_max(x, z, k=k, index_x=index_x, index_z=index_z, **kwargs)
-        if k is None: k=self.k
-        # Sx = algs.Alg.faiss_knn(x, z,k=k,fun=None, metric="cosine",**kwargs).tocsr()
-        Sx = algs.Alg.faiss_knn(x, z,k=k,fun=lambda x: np.exp(-x**2), metric="euclidean", index=self.faiss_index_x, **kwargs).tocsr()
-        Sx = (Sx+ algs.Alg.faiss_knn(z, x,k=self.k,fun=lambda x: np.exp(-x**2), metric="euclidean", index=self.faiss_index_z, **kwargs).tocsr().T)*.5
-        # Sx = (Sx+ algs.Alg.faiss_knn(z, x,k=self.k,fun=None, metric="cosine",**kwargs).tocsr().T)*.5
-=======
     def get_index(self,**kwargs):
         if not hasattr(self,"index"):
             self.index = algs.Alg.faiss_knn_index(x=self.get_x(), **kwargs)
@@ -1345,7 +1336,6 @@
 
         if fy is not None:
             return sparse_dot_mkl.dot_product_mkl(Sx,fy) 
->>>>>>> eeaf93ae
         return Sx
     
     def grad_knm(self, x=None, z=None, k=None,**kwargs) :
