import warnings

import numpy as np
from codpydll import *
import faiss
faiss.omp_set_num_threads(10)
import scipy.sparse as sp
from typing import Tuple

import codpy.core
import time
from scipy import optimize
import scipy.fft
import scipy.linalg
from scipy import optimize
from scipy import signal
from scipy.sparse import lil_array,csr_matrix


from codpy.core import KerInterface, KerOp, _requires_rescale
from codpy.data_conversion import get_matrix
from codpy.data_processing import lexicographical_permutation
from codpy.lalg import LAlg

class Alg:
    def _iso_probas_projection(
        x,
        fx,
        probas,
        fun_permutation=lexicographical_permutation,
        kernel_fun=None,
        map=None,
        polynomial_order=2,
        regularization=1e-8,
        rescale=False,
        rescale_params: dict = {"max": 1000, "seed": 42},
        verbose=False,
        **kwargs,
    ):
        # print('######','iso_probas_projection','######')
        params = {
            "set_codpykernel": codpy.core.set_kernel(
                kernel=kernel_fun,
                map=map,
                polynomial_order=polynomial_order,
                regularization=regularization,
            )
        }
        if rescale or _requires_rescale(map_name=map):
            params["rescale"] = True
            params["rescalekernel"] = rescale_params
            if verbose:
                warnings.warn(
                    "Rescaling is set to True as it is required for the chosen map."
                )
            KerInterface.init(x, x, x, **params)
        else:
            params["rescale"] = rescale
            KerInterface.init(**params)
        Nx, Dx = np.shape(x)
        Nx, Df = np.shape(fx)
        Ny = len(probas)
        fy, y, permutation = fun_permutation(fx, x)
        out = np.concatenate((y, fy), axis=1)
        quantile = np.array(np.arange(start=0.5 / Nx, stop=1.0, step=1.0 / Nx)).reshape(
            Nx, 1
        )
        out = KerOp.projection(
            x=quantile,
            y=probas,
            z=probas,
            fx=out,
            kernel_fun=kernel_fun,
            rescale=rescale,
        )
        return out[:, 0:Dx], out[:, Dx:], permutation

    def pi(
        x, y, z=None, fz=None, nmax=5, kernel_ptr=None, order=None, reg=1e-8, **kwargs
    ):
        # print('######','Pi','######')
        from codpy.kernel import KernelClassifier

        if kernel_ptr is not None:
            KerInterface.set_kernel_ptr(kernel_ptr, order, reg)

        out = cd.alg.Pi(x=x, y=y, nmax=nmax)
        if z is not None and fz is not None:
            out = LAlg.prod(KernelClassifier(x=x, fx=out, **kwargs)(z), fz)
        return out

    def hybrid_greedy_nystroem(
        x,
        fx,
        tol=1e-5,
        N=0,
        n_batch=10,
        error_type="classifier",
        start_indices=[],
        **kwargs,
    ):
        # NumPy arrays input
        x, fx = get_matrix(x), get_matrix(fx)
        cn, indices = cd.alg.HybridGreedyNystroem(
            x, fx, start_indices, tol, N, n_batch, error_type
        )
        return cn, indices

    def balanced_clustering(D):
        return cd.alg.balanced_clustering(D)

    def two_balanced_clustering(DX, DY, C):
        labels1, labels2 = cd.alg.two_balanced_clustering(DX, DY, C)
        return np.array(labels1), np.array(labels2)

    def add(knm, knm_inv, x, y, kernel_ptr=None, order=None, reg=1e-8):
        # import codpy.core
        # codpy.core.set_verbose(True)
        if kernel_ptr is not None:
            KerInterface.set_kernel_ptr(kernel_ptr, order, reg)
        out = cd.alg.add(knm, knm_inv, x, y)
        return out

    def greedy_algorithm(
        x,
        N,
        start_indices=set(),
        **kwargs,
    ):
        # NumPy arrays input
        x = get_matrix(x)
        out = cd.tools.greedy_algorithm(get_matrix(x), N, start_indices)
        return out

    def probas_projection(probs, axis=1, **kwargs):
        if axis == 1:
            out = probs / probs.sum(axis=1).reshape(-1, 1)
        else:
            out = Alg.probas_projection(probs.T, axis=1).T
        return out

    def proportional_fitting(probs, iter=100, axis=0, **kwargs):
        if axis == 1:
            out = cd.alg.proportional_fitting(probs.T, iter).T
            out = out / out.sum(axis=1).reshape(-1, 1)
        else:
            out = cd.alg.proportional_fitting(probs, iter)
        return out
    def conjugate_gradient_descent(A,
                        b,
                        steps=100,
                        alpha=.99,
                        verbose=False,
                        constraints=None,
                        dot_product=lambda A,x: A@x,
                        threshold = 1e-4,
                        **kwargs
                        ):
        timer = time.perf_counter()
        yk = b.copy()
        rk = alpha*yk - dot_product(A,yk)
        pk = rk
        fstart=None

        for n in range(steps):
            alpha_k = (rk*rk).sum() 
            alpha_k /= (pk * (dot_product(A,pk))).sum()
            rk1 = rk - alpha_k * dot_product(A,pk)
            yk1 = yk+alpha_k*pk
            if constraints:
                yk1 = constraints(yk1)
            error = yk1-yk
            error = (error*error).sum() / ((yk1*yk1).sum()+(yk*yk).sum())
            if fstart is None: fstart=error
            if error < threshold:
                break
            beta_k = (rk*rk1).sum() / (rk*rk).sum()
            pk = rk1+beta_k*pk
            yk=yk1
            rk = rk1
        if verbose:print(f"Iteration {n} | fun(t0): {fstart:.6e} | fun(terminal): {error:.6e} | step: {n:.0f} | time: {time.perf_counter()-timer:.2e}")
        return yk

    def gradient_descent(x0,
                        fun,
                        grad_fun,
                        constraints=None,
                        max_count=10,
                        check_sign=True,
                        check_der=False,
                        threshold=1e-6,
                        tol_der_error=1.,
                        verbose=True,
                        eps = 1e-8,
                        **kwargs
                        ):
        timer = time.perf_counter()
        grad = grad_fun(x0,**kwargs)
        grad_start = (grad*grad).sum()
        if grad_start <= threshold:
            if verbose:print(f"gradient_descent : No grad")
            return x0
        x = x0.copy()
        count = 0
        def f(t):
            next = x.copy()
            next -= grad*t
            out = fun(next)
            return out
        fstart,fval,xmin = None,None,0.
        while count < max_count:
            left,middle,right = 0.0,eps,2*eps
            fleft,fmiddle,fright = f(left), f(middle), f(right)
            while fmiddle >= fleft:
                if fleft > fmiddle:
                    left,fleft = eps,fmiddle
                eps *=2.
                if eps >= 1.:
                    break
                middle,right = eps,2*eps
                fmiddle,fright = fright, f(right)
            if fstart is not None and fleft > fval:
                pass
                # break
            if fstart is None: fstart,fval = fleft,fleft
            fprime = (fmiddle - fleft) / (middle-left)
            fsec = (fleft + fright - 2 * fmiddle) / (eps*eps)
            consistency = np.fabs((grad*grad).sum()/fprime+1.)
            if check_der:
                if consistency >= tol_der_error:
                    assert(False)
            if check_sign:
                #check derivative sign
                if fprime / (np.fabs(fleft)) >= 1e-4:
                    break
                    assert(False)
            if fprime > - 1e-9: 
                break
            if fsec >0 and consistency < 1.:
                middle = -fleft / fprime
                right = -fprime / fsec
                right = np.maximum(right,2.*middle)
                fmiddle,fright=f(middle),f(right)
            # else: 
            #     right,fright=middle,fmiddle
            #     middle = middle*.5
            #     fmiddle = f(middle)
            while fleft < fmiddle-1e-9 or fright < fmiddle-1e-9:
                if fleft < fmiddle-1e-9:
                    middle = (left + middle)*.5
                    fmiddle = f(middle)
                elif fright < fmiddle-1e-9:
                    left, fleft = middle, fmiddle
                    middle, fmiddle = right,fright
                    right,fright=2.*right,f(2.*right)
            if fleft <= fmiddle or fright <= fmiddle:
                if fleft <= fmiddle and fleft <= fmiddle:
                    break
                xmin = right
            else:
                xmin, fval, iter, funcalls = optimize.brent(
                    f, brack=(left, middle,right), maxiter=5, full_output=True
                )
            x -= grad * xmin
            if constraints is not None:
                x = constraints(x)
            count = count + 1
            grad = grad_fun(x,**kwargs)
            if (grad*grad).sum()/grad_start <= threshold:
                break
        if verbose:print(f"gradient_descent : Iteration {count} | fun(t0): {fstart:.6e} | eps : | {eps:.6e} fun(terminal): {fval:.6e} | step: {xmin:.2e} | der: {fprime:.2e}, | time: {time.perf_counter()-timer:.2e}")
        return x
    
<<<<<<< HEAD
    def faiss_make_index(x, z=None, metric="cosine", **kwargs):
        """
            Faiss index creation. 
            Args:
                x (np.ndarray): Data points of shape (Nx, d).
                z (np.ndarray, optional): Query points of shape (Nz, d). If None, uses x.
            Returns:
                faiss.Index: Faiss index object.

        """
        Nx, d = x.shape
        Z = x if z is None else z
        Nz = Z.shape[0]
        if metric == "cosine":
            X = x/(np.linalg.norm(x,axis=1)[:,None]+1e-9)  
            Z = Z/(np.linalg.norm(Z,axis=1)[:,None]+1e-9)
            index = faiss.IndexFlatIP(d)
        elif metric == "euclidean":
            X = x 
            index = faiss.IndexFlatL2(d)
        elif metric == "METRIC_L1":
            X = x/(np.fabs(x).sum(1)[:,None]+1e-9 ) 
            Z = Z/(np.fabs(Z).sum(1)[:,None]+1e-9)
            index = faiss.index_factory(d, f"PQ{d//28}",faiss.METRIC_L1)
            index.train(X)

        index.add(X)
        return index 
    
    def faiss_knn_search(x, index, z=None, k = 20, faiss_fun=None, **kwargs):
        """
            Faiss k-nearest neighbors search using a pre-built index.
            Args:
                x: Data points of shape (Nx, d).
                index: Pre-built Faiss index.
                z: Query points of shape (Nz, d). If None, uses x.
                k: Number of nearest neighbors to find.
        """
        Nx, d = x.shape
        k = min(k, Nx - 1)
        Z = x if z is None else z
        Nz = Z.shape[0]

        D, Id = index.search(Z, min(k, Nx))  # shapes (Nz, k+1)
        row = np.repeat(np.arange(Nz, dtype=np.int64), k)  # (N*k,)
        col = Id.reshape(-1)
        if faiss_fun is None: 
            values = D.ravel()
        else: 
            values = faiss_fun(D.ravel())
        out = sp.coo_matrix((values, (row, col)), shape=(Nz, Nx), dtype=Z.dtype).tocsr()
        return out.T # Nx, Nz

    def faiss_knn(
        x: np.ndarray, z: np.ndarray=None, k: int = 20,metric="cosine",faiss_fun=None, **kwargs
=======
    def faiss_knn_index(
        x: np.ndarray, k: int = 20,metric="cosine",faiss_fun=None,**kwargs
>>>>>>> eeaf93ae
    ) -> Tuple[np.ndarray, np.ndarray, np.ndarray, np.ndarray]:
        """
            Faiss k-nearest neighbors search. 
            Args:
                x (np.ndarray): Data points of shape (Nx, d).
                z (np.ndarray, optional): Query points of shape (Nz, d). If None, uses x.
                k (int): Number of nearest neighbors to find.
            Returns:
                sp.csr_matrix: Sparse matrix of shape (Nx, Nz) with k*Nz non-zero data points of distances or similarities

        """
        Nx, d = x.shape
<<<<<<< HEAD
        k = min(k, Nx - 1)
        # assert 1 <= k < Nx, "k must be in [1, N-1]"
    
        Z = x if z is None else z
        Nz = z.shape[0]
=======
>>>>>>> eeaf93ae
        if metric == "cosine":
            x = x/(np.linalg.norm(x,axis=1)[:,None]+1e-9)
            index = faiss.IndexFlatIP(d)
        elif metric == "euclidean":
            X = x 
            index = faiss.IndexFlatL2(d)
        elif metric == "METRIC_L1":
<<<<<<< HEAD
            X = x/(np.fabs(x).sum(1)[:,None]+1e-9 ) 
            Z = Z/(np.fabs(Z).sum(1)[:,None]+1e-9)
=======
            x = x/(np.fabs(Z).sum(1)[:,None]+1e-9)
>>>>>>> eeaf93ae
            index = faiss.index_factory(d, f"PQ{d//28}",faiss.METRIC_L1)
            index.train(x)

        index.add(x)
        return index # Nx, Nz
    def faiss_knn(
        z: np.ndarray, k: int = 20,metric="cosine",faiss_fun=None,index=None,**kwargs
    ) -> Tuple[np.ndarray, np.ndarray, np.ndarray, np.ndarray]:
        if metric == "cosine":
            z = z/(np.linalg.norm(z,axis=1)[:,None]+1e-9)
        elif metric == "METRIC_L1":
            z = z/(np.fabs(Z).sum(1)[:,None]+1e-9)
        if index is None:
            index = Alg.faiss_knn_index(x=z,k=k,metric=metric,**kwargs)
        Nx = index.ntotal
        assert 1 <= k < Nx, "k must be in [1, N-1]"
        Nz,d = z.shape

<<<<<<< HEAD
        index.add(X)

        D, Id = index.search(Z, min(k, Nx))  # shapes (Nz, k+1)
        row = np.repeat(np.arange(Nz, dtype=np.int64), k)  # (N*k,)
        col = Id.reshape(-1)
=======
        D, Id = index.search(z, min(k, Nx))  # shapes (Nz, k+1)
        col = np.repeat(np.arange(Nz, dtype=np.int64), k)  # (N*k,)
        row = Id.reshape(-1)
>>>>>>> eeaf93ae
        if faiss_fun is None: 
            values = D.ravel()
        else: 
            values = faiss_fun(D.ravel())
        out = sp.coo_matrix((values, (col,row)), shape=(Nz, Nx), dtype=z.dtype).tocsr()
        return out,index # Nx, Nz

    def faiss_knn_select(x: np.ndarray, faiss_batch_size=100,faiss_threshold=1e-1,**kwargs):
        x /= (np.linalg.norm(x, axis=1)[:, None] + 1e-9)
        Nx, d = x.shape
        index = faiss.IndexFlatL2(d)
        index.add(x[[0]])
        out = x[[0]]
        def helper(n,out):
            z = x[n:min(n+faiss_batch_size,Nx)]
            D, Id = index.search(z, 1)
            mask = np.where(D[:,0] > faiss_threshold)[0]
            if mask.size > 0:
                index.add(z[mask])
                return z[mask]
        out = [helper(n,out) for n in range(0, Nx,faiss_batch_size)]
        out = np.concatenate([o for o in out if o is not None])
        return out # Nx, Nz

    def grad_faiss_knn(x: np.ndarray, z: np.ndarray=None, k: int = 20, knm=None,metric="cosine",grad_faiss_fun=None,grad_threshold=1e-9,**kwargs):
        D = x.shape[1]
        if knm is None:
            knm = Alg.faiss_knn(x,z,k=k,**kwargs)
        if metric == "cosine":
            x = x/(np.linalg.norm(x,axis=1)[:,None]+1e-9)  
            z = z/(np.linalg.norm(z,axis=1)[:,None]+1e-9)
            indptr,indices,data = cd.alg.grad_faiss(knm.indptr,knm.indices,knm.data,x,z,grad_threshold)
            out = csr_matrix((data,indices,indptr), shape=(x.shape[0]*D,z.shape[0]),dtype=knm.dtype)
            pass
        elif metric == "euclidean":
            assert(False,"Not implemented yet")
        return out


if __name__ == "__main__":
    from include_all import *

    x, fx = np.random.rand(10, 2), np.random.rand(10, 3)
    LAlg.prod(x, x)
    KerInterface.rescale(x)
    Knm = KerOp.knm(x=x, y=x)
    Knm_inv = LAlg.cholesky_inverse(x=Knm, eps=1e-2)
    Knm_inv = LAlg.lstsq(A=Knm)

    print(KerOp.knm_inv(x=x, y=x, fx=KerOp.knm(x=x, y=x)))
    alg.HybridGreedyNystroem(x=x, fx=fx)
    pass<|MERGE_RESOLUTION|>--- conflicted
+++ resolved
@@ -271,8 +271,7 @@
         if verbose:print(f"gradient_descent : Iteration {count} | fun(t0): {fstart:.6e} | eps : | {eps:.6e} fun(terminal): {fval:.6e} | step: {xmin:.2e} | der: {fprime:.2e}, | time: {time.perf_counter()-timer:.2e}")
         return x
     
-<<<<<<< HEAD
-    def faiss_make_index(x, z=None, metric="cosine", **kwargs):
+    def faiss_make_index_max(x, z=None, metric="cosine", **kwargs):
         """
             Faiss index creation. 
             Args:
@@ -301,7 +300,7 @@
         index.add(X)
         return index 
     
-    def faiss_knn_search(x, index, z=None, k = 20, faiss_fun=None, **kwargs):
+    def faiss_knn_search_max(x, index, z=None, k = 20, faiss_fun=None, **kwargs):
         """
             Faiss k-nearest neighbors search using a pre-built index.
             Args:
@@ -325,32 +324,10 @@
         out = sp.coo_matrix((values, (row, col)), shape=(Nz, Nx), dtype=Z.dtype).tocsr()
         return out.T # Nx, Nz
 
-    def faiss_knn(
-        x: np.ndarray, z: np.ndarray=None, k: int = 20,metric="cosine",faiss_fun=None, **kwargs
-=======
     def faiss_knn_index(
         x: np.ndarray, k: int = 20,metric="cosine",faiss_fun=None,**kwargs
->>>>>>> eeaf93ae
     ) -> Tuple[np.ndarray, np.ndarray, np.ndarray, np.ndarray]:
-        """
-            Faiss k-nearest neighbors search. 
-            Args:
-                x (np.ndarray): Data points of shape (Nx, d).
-                z (np.ndarray, optional): Query points of shape (Nz, d). If None, uses x.
-                k (int): Number of nearest neighbors to find.
-            Returns:
-                sp.csr_matrix: Sparse matrix of shape (Nx, Nz) with k*Nz non-zero data points of distances or similarities
-
-        """
         Nx, d = x.shape
-<<<<<<< HEAD
-        k = min(k, Nx - 1)
-        # assert 1 <= k < Nx, "k must be in [1, N-1]"
-    
-        Z = x if z is None else z
-        Nz = z.shape[0]
-=======
->>>>>>> eeaf93ae
         if metric == "cosine":
             x = x/(np.linalg.norm(x,axis=1)[:,None]+1e-9)
             index = faiss.IndexFlatIP(d)
@@ -358,12 +335,7 @@
             X = x 
             index = faiss.IndexFlatL2(d)
         elif metric == "METRIC_L1":
-<<<<<<< HEAD
-            X = x/(np.fabs(x).sum(1)[:,None]+1e-9 ) 
-            Z = Z/(np.fabs(Z).sum(1)[:,None]+1e-9)
-=======
             x = x/(np.fabs(Z).sum(1)[:,None]+1e-9)
->>>>>>> eeaf93ae
             index = faiss.index_factory(d, f"PQ{d//28}",faiss.METRIC_L1)
             index.train(x)
 
@@ -382,17 +354,9 @@
         assert 1 <= k < Nx, "k must be in [1, N-1]"
         Nz,d = z.shape
 
-<<<<<<< HEAD
-        index.add(X)
-
-        D, Id = index.search(Z, min(k, Nx))  # shapes (Nz, k+1)
-        row = np.repeat(np.arange(Nz, dtype=np.int64), k)  # (N*k,)
-        col = Id.reshape(-1)
-=======
         D, Id = index.search(z, min(k, Nx))  # shapes (Nz, k+1)
         col = np.repeat(np.arange(Nz, dtype=np.int64), k)  # (N*k,)
         row = Id.reshape(-1)
->>>>>>> eeaf93ae
         if faiss_fun is None: 
             values = D.ravel()
         else: 
